--- conflicted
+++ resolved
@@ -25,18 +25,11 @@
         <Version>2.1.1</Version>
     </PropertyGroup>
 
-<<<<<<< HEAD
     <ItemGroup>
         <PackageReference Include="Microsoft.AspNetCore.Http.Abstractions" Version="2.1.1" />
         <PackageReference Include="Microsoft.Extensions.Options" Version="2.1.1" />
+        <PackageReference Include="Microsoft.Net.Http.Headers" Version="2.1.1" />
     </ItemGroup>
-=======
-  <ItemGroup>
-    <PackageReference Include="Microsoft.AspNetCore.Http.Abstractions" Version="$(MicrosoftAspNetCoreHttpAbstractionsPackageVersion)" />
-    <PackageReference Include="Microsoft.Extensions.Options" Version="$(MicrosoftExtensionsOptionsPackageVersion)" />
-    <PackageReference Include="Microsoft.Net.Http.Headers" Version="$(MicrosoftNetHttpHeadersPackageVersion)" />
-  </ItemGroup>
->>>>>>> 0ce43787
 
     <ItemGroup>
         <ProjectReference Include="..\Microsoft.Extensions.Diagnostics.HealthChecks\Microsoft.Extensions.Diagnostics.HealthChecks.csproj" />
